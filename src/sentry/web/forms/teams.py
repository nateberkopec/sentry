--- conflicted
+++ resolved
@@ -11,84 +11,8 @@
 from django.utils.translation import ugettext_lazy as _
 
 from sentry.constants import MEMBER_TYPES
-<<<<<<< HEAD
-from sentry.models import Team, TeamMember, PendingTeamMember, AccessGroup, Project
-from sentry.web.forms.fields import UserField, get_team_choices
-
-
-class NewTeamForm(forms.ModelForm):
-    name = forms.CharField(label=_('Team Name'), max_length=200,
-        widget=forms.TextInput(attrs={'placeholder': _('example.com')}))
-
-    class Meta:
-        fields = ('name',)
-        model = Team
-
-
-class NewTeamAdminForm(NewTeamForm):
-    owner = UserField(required=False)
-
-    class Meta:
-        fields = ('name', 'owner')
-        model = Team
-
-
-class SelectTeamForm(forms.Form):
-    team = forms.TypedChoiceField(choices=(), coerce=int)
-
-    def __init__(self, team_list, data, *args, **kwargs):
-        super(SelectTeamForm, self).__init__(data=data, *args, **kwargs)
-        self.team_list = dict((t.pk, t) for t in team_list.itervalues())
-        self.fields['team'].choices = get_team_choices(self.team_list)
-        self.fields['team'].widget.choices = self.fields['team'].choices
-
-    def clean_team(self):
-        value = self.cleaned_data.get('team')
-        if not value or value == -1:
-            return None
-        return self.team_list.get(value)
-
-
-class BaseTeamMemberForm(forms.ModelForm):
-    class Meta:
-        fields = ('type',)
-        model = TeamMember
-
-    def __init__(self, team, *args, **kwargs):
-        self.team = team
-        super(BaseTeamMemberForm, self).__init__(*args, **kwargs)
-
-
-EditTeamMemberForm = BaseTeamMemberForm
-
-
-class InviteTeamMemberForm(BaseTeamMemberForm):
-    type = forms.ChoiceField(label=_('Access Type'), choices=MEMBER_TYPES)
-
-    class Meta:
-        fields = ('email', 'type')
-        model = PendingTeamMember
-
-    def clean_email(self):
-        value = self.cleaned_data['email']
-        if not value:
-            return None
-
-        if self.team.member_set.filter(user__email__iexact=value).exists():
-            raise forms.ValidationError(_('There is already a member with this email address'))
-
-        if self.team.pending_member_set.filter(email__iexact=value).exists():
-            raise forms.ValidationError(_('There is already a pending invite for this user'))
-
-        return value
-
-
-class AcceptInviteForm(forms.Form):
-    pass
-=======
 from sentry.models import AccessGroup, Project
 from sentry.web.forms.fields import UserField
->>>>>>> ec8e801d
 
 
 class BaseAccessGroupForm(forms.ModelForm):
