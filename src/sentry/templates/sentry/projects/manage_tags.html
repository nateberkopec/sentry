{% extends "sentry/projects/manage.html" %}

{% load crispy_forms_tags %}
{% load i18n %}
{% load sentry_helpers %}

{% block title %}{% trans "Tags" %} | {{ block.super }}{% endblock %}

{% block main %}
  <h2>{% trans "Tags" %}</h2>

  {% if tag_list %}
    <p>{% blocktrans %}Each event in Sentry may be annotated with various tags (key and value pairs). For more information on how send additional tags, see your client's documentation.{% endblocktrans %}</p>
    <form action="" method="post">
      {% csrf_token %}
      {{ form|as_crispy_errors }}

      <table class="table tag-list">
        <thead>
          <tr>
            <th>Tags</th>
            <th style="width:120px;text-align:center">
              Show in<br />
              <abbr class="tip" title="{% blocktrans %}Filters allow you to do limited searching on the stream view based on a tag's value. They are selectable via the sidebar on the stream.{% endblocktrans %}">
                Filters
              </abbr>
            </th>
            <th style="width:120px;text-align:center">
              Show in<br />
              <abbr class="tip" title="{% blocktrans %}Annotations display the total number of unique values that have been seen for an event. They are rendered on the stream with each individual event.{% endblocktrans %}">
                Annotations
              </abbr>
            <th style="width:20px">&nbsp;</th>
          </tr>
        </thead>
        <tbody>
        {% for tag in tag_list %}
          <tr data-tagkey="{{ tag.key }}">
            <td>
<<<<<<< HEAD
              <h5 style="margin-bottom: 10px;">{{ tag.get_label }}</h5>
=======
              <h4>{{ tag.get_label }} <small>({{ tag.key }})</small></h4>
>>>>>>> a6e46fc5
              <small>{{ tag.values_seen|small_count }} unique value(s)</small>
            </td>
            <td style="text-align:center">
              <input type="checkbox" name="filters" value="{{ tag.key }}"
                     {% if tag.key in enabled_filters %} checked="checked"{% endif %} />
            </td>
            <td style="text-align:center">
                <input type="checkbox" name="annotations" value="{{ tag.key }}"
                     {% if tag.key in enabled_annotations %} checked="checked"{% endif %} />
            </td>
            <td>
              <a class="btn btn-sm btn-default" href="javascript:void(0)"
                 onclick="removeTagKey({{ tag.key|to_json }})"><span class="icon icon-trash"></span></a>
            </td>
          </tr>
        {% endfor %}
      </table>

      <fieldset class="form-actions">
        <button type="submit" name="op" value="save" class="btn btn-primary">{% trans "Save Changes" %}</button>
      </fieldset>
    </form>
  {% else %}
    <p>{% trans "We have not yet recorded any tags for this project." %}</p>
  {% endif %}

  <script>
  var removeTagKey = function(keyName) {
    if (!confirm('Are you sure you wish to delete all data for this tag?')) {
      return;
    }

    $.ajax({
      url: '/api/0/projects/{{ organization.slug }}/{{ project.slug }}/tags/' + keyName + '/',
      method: 'DELETE',
    });
    $('.tag-list tr').each(function(_, el){
      var $el = $(el);
      if ($el.attr('data-tagkey') == keyName) {
        $el.remove();
      }
    });
  };
  </script>
{% endblock %}<|MERGE_RESOLUTION|>--- conflicted
+++ resolved
@@ -37,11 +37,7 @@
         {% for tag in tag_list %}
           <tr data-tagkey="{{ tag.key }}">
             <td>
-<<<<<<< HEAD
-              <h5 style="margin-bottom: 10px;">{{ tag.get_label }}</h5>
-=======
-              <h4>{{ tag.get_label }} <small>({{ tag.key }})</small></h4>
->>>>>>> a6e46fc5
+              <h5 style="margin-bottom: 10px;">{{ tag.get_label }} <small>({{ tag.key }})</small></h5>
               <small>{{ tag.values_seen|small_count }} unique value(s)</small>
             </td>
             <td style="text-align:center">
