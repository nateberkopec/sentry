{% extends "sentry/bases/settings.html" %}

{% load crispy_forms_tags %}
{% load i18n %}
{% load sentry_helpers %}
{% load sentry_plugins %}

{% block wrapperclass %} {{ block.super }} settings{% endblock %}

{% block controller %}ManageProjectCtrl{% endblock %}

{% block main %}

    {% block inner %}
        <h3>{% trans "Project Settings" %}</h3>
        <form class="form-stacked" action="." method="post">
            {% csrf_token %}

            {{ form|as_crispy_errors }}

            <div class="box">
              <div class="box-header">
                <h3>{% trans "Project Details" %}</h3>
              </div>
              <div class="box-content with-padding">
                {{ form.name|as_crispy_field }}
                {{ form.slug|as_crispy_field }}
                {{ form.platform|as_crispy_field }}
                {{ form.team|as_crispy_field }}
              </div>
            </div>

            <div class="box">
                <div class="box-header">
                  <h3>{% trans "Event Settings" %}</h3>
                </div>
                <div class="box-content with-padding">
                  {{ form.resolve_age|as_crispy_field }}
                    {{ form.scrub_data|as_crispy_field }}
                    {{ form.scrub_ip_address|as_crispy_field }}
                  {% if form.public %}
                      {{ form.public|as_crispy_field }}
                  {% endif %}
                </div>
            </div>

            <div class="box">
                <div class="box-header">
                  <h3>{% trans "Client Security" %}</h3>
                </div>
                <div class="box-content with-padding">
                  {% with form.origins as field %}
                      <p>{% blocktrans with 'https://github.com/getsentry/raven-js' as link %}Configure origin URLs which Sentry should accept events from. This is used for communication with clients like <a href="{{ link }}">raven-js</a>.{% endblocktrans %}
                      <br>
                      {% blocktrans %}This will restrict requests based on the <code>Origin</code> and <code>Referer</code> headers.{% endblocktrans %}</p>
                      {{ field|as_crispy_field }}
                  {% endwith %}
                </div>
            </div>

            <div class="box">
              <div class="box-header">
                <h3>{% trans "Remove Project" %}</h3>
              </div>
              <div class="box-content with-padding">
                {% if not project.is_internal_project %}
                    <p class="clearfix">
                      <a href="{% url 'sentry-remove-project' project.organization.slug project.slug %}" class="btn btn-danger pull-right">{% trans "Remove Project" %}</a>
                      Remove the <strong>{{ project.slug }}</strong> project from <strong>{{ project.team.slug }}</strong>. </br>
                      Careful, this action cannot be undone.
                    </p>
                {% else %}
                    <p>{% trans "This project cannot be removed. It is used internally by the Sentry server." %}</p>
                {% endif %}
              </div>
            </div>

            <div class="form-actions">
                <button type="submit" class="btn btn-primary btn-lg">{% trans "Save Changes" %}</button>
            </div>
        </form>
    {% endblock %}
{% endblock %}

{% block sidebar %}
    <ul class="nav nav-stacked">
        <li{% if page == 'details' %} class="active"{% endif %}>
            <a href="{% url 'sentry-manage-project' project.organization.slug project.slug %}">{% trans "Project Settings" %}</a>
        </li>
        <li{% if page == 'notifications' %} class="active"{% endif %}>
            <a href="{% url 'sentry-project-notifications' project.organization.slug project.slug %}">{% trans "Notifications" %}</a>
        </li>
        <li{% if page == 'quotas' %} class="active"{% endif %}>
            <a href="{% url 'sentry-manage-project-quotas' project.organization.slug project.slug %}">{% trans "Rate Limits" %}</a>
        </li>
        <li{% if page == 'rules' %} class="active"{% endif %}>
            <a href="{% url 'sentry-project-rules' project.organization.slug project.slug %}">{% trans "Rules" %}</a>
        </li>
        <li{% if page == 'tags' %} class="active"{% endif %}>
            <a href="{% url 'sentry-manage-project-tags' project.organization.slug project.slug %}">{% trans "Tags" %}</a>
        </li>
        <li{% if page == 'keys' %} class="active"{% endif %}>
            <a href="{% url 'sentry-manage-project-keys' project.organization.slug project.slug %}">{% trans "API Keys" %}</a>
        </li>
        <li class="nav-header">{% trans "Help" %}</li>
        <li>
            <a href="{% url 'sentry-help-platform-list' %}?pid={{ project.id }}">{% trans "Setup &amp; Installation" %}</a>
        </li>
    {% with project|get_plugins as plugins %}
<<<<<<< HEAD
        <h6>{% trans "Integrations" %}</h6>
        <ul class="nav nav-stacked">
            <li class="{% if page == 'plugins' %} active{% endif %}">
                <a href="{% url 'sentry-manage-project-plugins' project.organization.slug project.slug %}">{% trans "Manage Integrations" %} ({{ PLUGINS|length }})</a>
=======
        <li class="nav-header">{% trans "Integrations" %}</li>
        <li class="{% if page == 'plugins' %} active{% endif %}">
            <a href="{% url 'sentry-manage-project-plugins' project.organization.slug project.slug %}">{% trans "Manage Integrations" %} ({{ PLUGINS|length }})</a>
        </li>
        {% for p in plugins %}
            <li{% if page == 'plugin' and plugin.slug == p.slug %} class="active"{% endif %}>
                <a href="{% url 'sentry-configure-project-plugin' project.organization.slug project.slug p.slug %}">{{ p.get_title }}</a>
>>>>>>> e2df6988
            </li>
        {% endfor %}
    {% endwith %}
    </ul>
{% endblock %}<|MERGE_RESOLUTION|>--- conflicted
+++ resolved
@@ -102,25 +102,20 @@
         <li{% if page == 'keys' %} class="active"{% endif %}>
             <a href="{% url 'sentry-manage-project-keys' project.organization.slug project.slug %}">{% trans "API Keys" %}</a>
         </li>
-        <li class="nav-header">{% trans "Help" %}</li>
+    </ul>
+    <h6>{% trans "Help" %}</h6>
+    <ul class="nav nav-stacked">
         <li>
             <a href="{% url 'sentry-help-platform-list' %}?pid={{ project.id }}">{% trans "Setup &amp; Installation" %}</a>
         </li>
     {% with project|get_plugins as plugins %}
-<<<<<<< HEAD
         <h6>{% trans "Integrations" %}</h6>
         <ul class="nav nav-stacked">
             <li class="{% if page == 'plugins' %} active{% endif %}">
                 <a href="{% url 'sentry-manage-project-plugins' project.organization.slug project.slug %}">{% trans "Manage Integrations" %} ({{ PLUGINS|length }})</a>
-=======
-        <li class="nav-header">{% trans "Integrations" %}</li>
-        <li class="{% if page == 'plugins' %} active{% endif %}">
-            <a href="{% url 'sentry-manage-project-plugins' project.organization.slug project.slug %}">{% trans "Manage Integrations" %} ({{ PLUGINS|length }})</a>
-        </li>
         {% for p in plugins %}
             <li{% if page == 'plugin' and plugin.slug == p.slug %} class="active"{% endif %}>
                 <a href="{% url 'sentry-configure-project-plugin' project.organization.slug project.slug p.slug %}">{{ p.get_title }}</a>
->>>>>>> e2df6988
             </li>
         {% endfor %}
     {% endwith %}
